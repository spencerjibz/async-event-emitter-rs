[package]
name = "async-event-emitter"
version = "0.1.1"
edition = "2021"
description = "Lightweight AsyncEventEmitter"
<<<<<<< HEAD
authors = ["Spencer Najib","Dylan Kerler"]
# See more keys and their definitions at https://doc.rust-lang.org/cargo/reference/manifest.html
keywords = ["event-emitter","tokio","async-rust", "futures","bincode"]
license = "MIT"
repository = "https://github.com/spencerjibz/async-event-emitter-rs"
homepage = "https://github.com/spencerjibz/async-event-emitter-rs"
categories = [
    "asynchronous","event-emitters",'web-like'
]
=======
authors = [ "Spencer Najib", "Dylan Kerler" ]
keywords = [ "event-emitter", "tokio", "async-rust", "futures", "bincode" ]
license = "MIT"
repository = "https://github.com/spencerjibz/async-event-emitter-rs"
homepage = "https://github.com/spencerjibz/async-event-emitter-rs"
categories = [ "asynchronous", "event-emitters", "web-like" ]
>>>>>>> f2af638f
readme = "./README.md"

[dependencies]
anyhow = "1.0.75"
bincode = "1.3.3"
futures = "0.3.29"
lazy_static = "1.4.0"
tokio-test = "0.4.3"

  [dependencies.serde]
  version = "1.0.190"
  features = [ "derive" ]

  [dependencies.tokio]
  version = "1.33.0"
  features = [ "full" ]

  [dependencies.uuid]
  version = "1.5.0"
  features = [ "v4" ]<|MERGE_RESOLUTION|>--- conflicted
+++ resolved
@@ -3,7 +3,6 @@
 version = "0.1.1"
 edition = "2021"
 description = "Lightweight AsyncEventEmitter"
-<<<<<<< HEAD
 authors = ["Spencer Najib","Dylan Kerler"]
 # See more keys and their definitions at https://doc.rust-lang.org/cargo/reference/manifest.html
 keywords = ["event-emitter","tokio","async-rust", "futures","bincode"]
@@ -11,33 +10,23 @@
 repository = "https://github.com/spencerjibz/async-event-emitter-rs"
 homepage = "https://github.com/spencerjibz/async-event-emitter-rs"
 categories = [
-    "asynchronous","event-emitters",'web-like'
+"asynchronous","event-emitters",'web-like'
 ]
-=======
-authors = [ "Spencer Najib", "Dylan Kerler" ]
-keywords = [ "event-emitter", "tokio", "async-rust", "futures", "bincode" ]
-license = "MIT"
-repository = "https://github.com/spencerjibz/async-event-emitter-rs"
-homepage = "https://github.com/spencerjibz/async-event-emitter-rs"
-categories = [ "asynchronous", "event-emitters", "web-like" ]
->>>>>>> f2af638f
 readme = "./README.md"
-
 [dependencies]
 anyhow = "1.0.75"
 bincode = "1.3.3"
 futures = "0.3.29"
 lazy_static = "1.4.0"
 tokio-test = "0.4.3"
+[dependencies.serde]
+version = "1.0.190"
+features = [ "derive" ]
 
-  [dependencies.serde]
-  version = "1.0.190"
-  features = [ "derive" ]
+[dependencies.tokio]
+version = "1.33.0"
+features = [ "full" ]
 
-  [dependencies.tokio]
-  version = "1.33.0"
-  features = [ "full" ]
-
-  [dependencies.uuid]
-  version = "1.5.0"
-  features = [ "v4" ]+[dependencies.uuid]
+version = "1.5.0"
+features = [ "v4" ]