--- conflicted
+++ resolved
@@ -361,229 +361,4 @@
             .field("listeners", &self.listeners)
             .finish()
     }
-}
-<<<<<<< HEAD
-=======
-
-#[cfg(test)]
-
-mod async_event_emitter {
-    use super::AsyncEventEmitter;
-    use anyhow::Ok;
-    use futures::{lock::Mutex, FutureExt};
-    use lazy_static::lazy_static;
-    use serde::{Deserialize, Serialize};
-
-    lazy_static! {
-        // Export the emitter with `pub` keyword
-        pub static ref EVENT_EMITTER: Mutex<AsyncEventEmitter> = Mutex::new(AsyncEventEmitter::new());
-    }
-
-    #[derive(Serialize, Deserialize, Debug, PartialEq, Clone)]
-    struct Date {
-        month: String,
-        day: String,
-    }
-    #[derive(Serialize, Deserialize, Debug, PartialEq, Clone)]
-    struct Time {
-        hour: String,
-        minute: String,
-    }
-    #[derive(Serialize, Deserialize, Debug, PartialEq, Clone)]
-    struct DateTime(Date, Time);
-
-    #[tokio::test]
-
-    async fn test_async_event() -> anyhow::Result<()> {
-        let mut event_emitter = AsyncEventEmitter::new();
-
-        let date = Date {
-            month: "January".to_string(),
-            day: "Tuesday".to_string(),
-        };
-
-        event_emitter.on("LOG_DATE", |_date: Date| {
-            async move { /*Do something here */ }
-        });
-
-        event_emitter.on("LOG_DATE", |date: Date| async move {
-            println!(" emitted data: {:#?}", date)
-        });
-        event_emitter.emit("LOG_DATE", date).await?;
-        println!("{:#?}", event_emitter);
-        assert!(event_emitter.listeners.get("LOG_DATE").is_some());
-
-        Ok(())
-    }
-
-    #[tokio::test]
-    async fn test_emit_multiple_args() -> anyhow::Result<()> {
-        let mut event_emitter = AsyncEventEmitter::new();
-        let time = Time {
-            hour: "22".to_owned(),
-            minute: "30".to_owned(),
-        };
-        let name = "LOG_DATE".to_string();
-        let payload = (
-            Date {
-                month: "January".to_string(),
-                day: "Tuesday".to_string(),
-            },
-            name,
-            time,
-        );
-
-        let copy = payload.clone();
-        event_emitter.on("LOG_DATE", move |tup: (Date, String, Time)| {
-            assert_eq!(tup, copy);
-            async move {}
-        });
-
-        event_emitter.emit("LOG_DATE", payload).await?;
-
-        Ok(())
-    }
-
-    #[tokio::test]
-    async fn listens_once_with_multiple_emits() -> anyhow::Result<()> {
-        let mut event_emitter = AsyncEventEmitter::new();
-        let name = "LOG_DATE".to_string();
-        event_emitter.once("LOG_DATE", |tup: (Date, String)| async move {
-            println!("{:#?}", tup)
-        });
-
-        event_emitter
-            .emit(
-                "LOG_DATE",
-                (
-                    Date {
-                        month: "January".to_string(),
-                        day: "Tuesday".to_string(),
-                    },
-                    name.clone(),
-                ),
-            )
-            .await?;
-        event_emitter
-            .emit(
-                "LOG_DATE",
-                (
-                    Date {
-                        month: "January".to_string(),
-                        day: "Tuesday".to_string(),
-                    },
-                    name,
-                ),
-            )
-            .await?;
-
-        assert_eq!(event_emitter.listeners.len(), 1);
-        if let Some(event) = event_emitter.listeners.get("LOG_DATE") {
-            println!("{:?}", event)
-        }
-
-        Ok(())
-    }
-    #[tokio::test]
-    async fn remove_listeners() -> anyhow::Result<()> {
-        let mut event_emitter = AsyncEventEmitter::new();
-        let dt = DateTime(
-            Date {
-                month: "11".to_owned(),
-                day: String::from("03"),
-            },
-            Time {
-                hour: "12".to_owned(),
-                minute: "50".to_owned(),
-            },
-        );
-        let copy = dt.clone();
-
-        let _listener_id =
-            event_emitter.on(
-                "PING",
-                |msg: String| async move { assert_eq!(&msg, "pong") },
-            );
-
-        let _listener_two = event_emitter.on("DateTime", move |d: Vec<u8>| {
-            let copy = dt.clone();
-            async move {
-                let a = bincode::serialize(&copy).unwrap();
-                assert!(!a.is_empty());
-                assert!(!d.is_empty())
-            }
-        });
-
-        event_emitter.emit("PING", String::from("pong")).await?;
-        event_emitter.emit("DateTime", copy).await?;
-
-        event_emitter.remove_listener(&_listener_id);
-
-        if let Some(event_listeners) = event_emitter.listeners.get("PING") {
-            assert!(event_listeners.is_empty())
-        }
-
-        Ok(())
-    }
-
-    #[tokio::test]
-    #[should_panic]
-    async fn panics_on_different_values_for_same_event() {
-        let mut event_emitter = AsyncEventEmitter::new();
-
-        event_emitter.on("value", |_v: Vec<u8>| async move {});
-
-        event_emitter
-            .emit::<&'static str>("value", "string")
-            .await
-            .unwrap();
-        event_emitter.emit("value", 12).await.unwrap();
-    }
-    #[tokio::test]
-
-    async fn global_event_emitter() {
-        // We need to maintain a lock through the mutex so we can avoid data races
-        EVENT_EMITTER
-            .lock()
-            .await
-            .on("Hello", |v: String| async move { assert_eq!(&v, "world") });
-        let _ = EVENT_EMITTER.lock().await.emit("Hello", "world").await;
-    }
-
-    // tests/listener_tests.rs
-
-    use crate::AsyncListener;
-    use std::sync::Arc;
-
-    #[test]
-    fn test_async_listener() {
-        // Test cases for AsyncListener struct
-
-        // Basic test with default values
-        let listener = AsyncListener {
-            callback: Arc::new(|_| async {}.boxed()),
-            limit: None,
-            id: "1".to_string(),
-        };
-
-        assert_eq!(listener.limit, None);
-        assert_eq!(listener.id.clone(), "1");
-
-        // Test with custom values
-        let callback = Arc::new(|_| async {}.boxed());
-        let limit = Some(10);
-        let id = "my-id".to_string();
-
-        let listener = AsyncListener {
-            callback,
-            limit,
-            id: id.clone(),
-        };
-
-        assert_eq!(listener.limit, limit);
-        assert_eq!(listener.id, id);
-
-        // Add more test cases to cover edge cases
-    }
-}
->>>>>>> cabcaabb
+}